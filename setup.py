--- conflicted
+++ resolved
@@ -11,13 +11,13 @@
 
 # Dependencies. Limit version of ppxf for Python 2 users
 install_requires = ['numpy', 'matplotlib', 'astropy', 'scipy',
-                    'PyAstronomy', 'lmfit', 'mpdaf']
+                    'lmfit', 'mpdaf']
 
-PY2 = sys.version_info[0] == 2
-if PY2:
-    install_requires.append('ppxf<6.7.8')
-else:
-    install_requires.append('ppxf')
+#PY2 = sys.version_info[0] == 2
+#if PY2:
+#    install_requires.append('ppxf<6.7.8')
+#else:
+#    install_requires.append('ppxf')
 
 
 setup(
@@ -31,10 +31,6 @@
         'pyplatefit': ['BC03/bc_models_subset_cb08_miles_v1_bursts.fit']
     },
     zip_safe=False,
-<<<<<<< HEAD
-    install_requires=['numpy', 'matplotlib', 'astropy', 'scipy'],
-=======
     install_requires=install_requires,
->>>>>>> b666f5ae
     ext_modules=[ext],
 )