--- conflicted
+++ resolved
@@ -37,17 +37,10 @@
             'obstags': {},
 
             # burst model files
-<<<<<<< HEAD
             'burst_model_file': 'BC03/bc_models_subset_cb08_milesx__bursts_extlam.fit',
     
             'available_z': [0.0001, 0.0004, 0.001,  0.004,  0.008,  0.017,  0.04,   0.07],
             'use_z': [0.0001, 0.0004, 0.001,  0.004,  0.008,  0.017,  0.04,   0.07 ],
-=======
-            'burst_model_file': 'BC03/bc_models_subset_cb08_miles_v1_bursts.fit',
-
-            'available_z': [0.0001, 0.0004, 0.001, 0.004, 0.008, 0.017, 0.04, 0.07],
-            'use_z': [0.0001, 0.0004, 0.001, 0.004, 0.008, 0.017, 0.04, 0.07],
->>>>>>> 8b2d3f28
             'linelist': 'etc/muse_antennae_linelist_subset.txt',
 
             # burst models information to be recorded
