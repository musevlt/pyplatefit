import logging
from astropy.table import vstack, Column
from joblib import delayed, Parallel
from mpdaf.obj import Spectrum

from .cont_fitting import Contfit
from .eqw import EquivalentWidth
from .line_fitting import Linefit, plotline
from .tools import ProgressBar

__all__ = ('Platefit', 'fit_all', 'fit_one', 'fit_spec')


class Platefit:
    """
    This class is a poorman version of Platefit.
    """

    def __init__(self, contpars={}, linepars={}):
        self.logger = logging.getLogger(__name__)
        self.cont = Contfit(**contpars)
        self.line = Linefit(**linepars)
        self.eqw = EquivalentWidth()

    def fit(self, spec, z, vdisp=80, major_lines=False, lines=None,
            emcee=False, use_line_ratios=True, vel_uniq_offset=False,
            lsf=True, eqw=True):
        """Perform continuum and emission lines fit on a spectrum

        Parameters
        ----------
        line : mpdaf.obj.Spectrum
           continuum subtracted spectrum
        z : float
           reshift
        vdisp : float
           velocity dispersion in km/s [default 80 km/s]
        major_lines : bool
           if true, use only major lines as defined in MPDAF line list
           default False
        lines: list
           list of MPDAF lines to use in the fit
           default None
        emcee: bool
           if True perform a second fit using EMCEE to derive improved errors
           (note cpu intensive), default False
        use_line_ratios: bool
           if True, use constrain line ratios in fit
           default True
        vel_uniq_offset: bool
           if True, a unique velocity offset is fitted for all lines except
           lyman-alpha, default: False
        lsf: bool
           if True, use LSF model to take into account the instrumental LSF
           default: True
        eqw: bool
           if True compute equivalent widths

        Return
        ------
        result : dict
            - result['linetable']: astropy line table
            - result['ztable']; astropy z table
            - result['spec']: MPDAF original spectrum
            - result['cont']: MPDAF spectrum, fitted continuum in observed
              frame
            - result['line']: MPDAF spectrum, continnum removed spectrum in
              observed frame
            - result['linefit']: MPDAF spectrum, fitted emission lines in
              observed frame
            - result['fit']: MPDAF spectrum, fitted line+continuum in
              observed frame
            - result['res_cont']: return dictionary from fit_cont
            - result['res_line']: returned ResultObject from fit_lines

        """
        res_cont = self.fit_cont(spec, z, vdisp)
        res_line = self.fit_lines(res_cont['line_spec'], z,
                                  major_lines=major_lines, lines=lines,
                                  emcee=emcee, use_line_ratios=use_line_ratios,
                                  lsf=lsf, vel_uniq_offset=vel_uniq_offset)

        if eqw:
            self.eqw.comp_eqw(spec, res_cont['line_spec'], z,
                              res_line.linetable)

        return dict(
            linetable=res_line.linetable,
            ztable=res_line.ztable,
            cont=res_cont['cont_spec'],
            line=res_cont['line_spec'],
            linefit=res_line.spec_fit,
            fit=res_line.spec_fit + res_cont['cont_spec'],
            spec=spec,
            res_cont=res_cont,
            res_line=res_line
        )

    def fit_cont(self, spec, z, vdisp):
        """Perform continuum lines fit on a spectrum

        Parameters
        ----------
        line : mpdaf.obj.Spectrum
            Continuum subtracted spectrum
        z : float
            Reshift
        vdisp : float
            Velocity dispersion in km/s

        Return
        ------
        result : dict
            - result['table_spec'] astropy table with the following columns:

              - RESTWL: restframe vacuum wavelength
              - FLUX: data value in restframe
              - ERR: stddev of data value
              - CONTFIT: continuum fit (restframe)
              - CONTRESID: smoothed continuum residual (restframe)
              - CONT: continuum fit + residual
              - LINE: continuum subtracted
              - AIRWL: observed wavelength in air

            - result['cont_spec']: MPDAF spectrum continuum (fit + smooth
              residual) in observed frame
            - result['cont_fit']: MPDAF spectrum continuum (fit only) in
              observed frame
            - result['line_spec']: MPDAF continuum subtracted spectrum in
              observed frame
            - result['success']: True or False
            - result['z']: Metallicity
            - result['ebv']: E(B-V)
            - result['chi2']: Chi2 fit
            - result['ages']: fitted ages
            - result['weights']: used weights

        """
        return self.cont.fit(spec, z, vdisp)
<<<<<<< HEAD
    
    def fit_lines(self, line, z, major_lines=False, lines=None, emcee=False, 
                  use_line_ratios=True, vel_uniq_offset=False, lsf=True, mask=False):
        """  
    Perform emission lines fit on a continuum subtracted spectrum 
    
    Parameters
    ----------
    line : mpdaf.obj.Spectrum
       continuum subtracted spectrum
    z : float
       reshift 
    major_lines : boolean
       if true, use only major lines as defined in MPDAF line list
       default False
    lines: list
       list of MPDAF lines to use in the fit
       default None
    emcee: boolean
       if True perform a second fit using EMCEE to derive improved errors (note cpu intensive)
       default False
    use_line_ratios: boolean
       if True, use constrain line ratios in fit
       default True
    vel_uniq_offset: boolean
       if True, a unique velocity offset is fitted for all lines except lyman-alpha
       default: False
    lsf: boolean
       if True, use LSF model to take into account the instrumental LSF
       default: True
    mask: boolean
       if True, mask wavelength regions outside +/- N*FWHM
        """
        return self.line.fit(line, z, major_lines=major_lines, lines=lines, emcee=emcee, 
                             use_line_ratios=use_line_ratios, 
                             lsf=lsf, vel_uniq_offset=vel_uniq_offset, mask=mask)        
        
=======

    def fit_lines(self, line, z, major_lines=False, lines=None, emcee=False,
                  use_line_ratios=True, vel_uniq_offset=False, lsf=True):
        """Perform emission lines fit on a continuum subtracted spectrum

        Parameters
        ----------
        line : mpdaf.obj.Spectrum
            Continuum subtracted spectrum
        z : float
            reshift
        major_lines : bool
            If true, use only major lines as defined in MPDAF line list
            default False
        lines: list
            List of MPDAF lines to use in the fit
            default None
        emcee: bool
            If True perform a second fit using EMCEE to derive improved errors
            (note cpu intensive), default False
        use_line_ratios: bool
            If True, use constrain line ratios in fit
            default True
        vel_uniq_offset: bool
            If True, a unique velocity offset is fitted for all lines except
            lyman-alpha, default: False
        lsf: bool
            If True, use LSF model to take into account the instrumental LSF
            default: True

        """
        return self.line.fit(line, z, major_lines=major_lines, lines=lines,
                             emcee=emcee, use_line_ratios=use_line_ratios,
                             lsf=lsf, vel_uniq_offset=vel_uniq_offset)

>>>>>>> f1ac69d6
    def info_cont(self, res):
        """ print some info """
        self.cont.info(res)

    def info_lines(self, res, full_output=False):
        """ print some info """
        self.line.info(res, full_output=full_output)

    def info(self, res, full_output=False):
        self.logger.info('++++ Continuum fit info')
        self.cont.info(res['res_cont'])
        self.logger.info('++++ Line fit info')
        self.line.info(res['res_line'], full_output=full_output)

    def eqw(self, lines_table, spec, smooth_cont, window=50):
        self.eqw.compute_eqw(lines_table, spec, smooth_cont, window=window)

    def plot_cont(self, ax, res):
        self.cont.plot(ax, res)

    def plot_lines(self, ax, res, start=False, iden=True, minsnr=0, line=None,
                   margin=5, dplot={'dl': 2.0, 'y': 0.95, 'size': 10}):
        self.line.plot(ax, res, start=start, iden=iden, minsnr=minsnr,
                       line=line, margin=margin, dplot=dplot)

    def plot(self, ax, res, mode=2, start=False, iden=True, minsnr=0,
             line=None, margin=5, dplot={'dl': 2.0, 'y': 0.95, 'size': 10}):
        """Plot fit results.

        Parameters
        ----------
        ax : axes
           matplotlib ax
        res: dictionary
           result as given by fit
        mode: integer
           plot mode: 0=continuum, 1=line, 2=cont+line
           default: 2
        start: bool
           use for plot mode = 1, display start fitting value
           default False
        iden: bool
           if True, display line names (mode=1,2 only)
        minsnr: float
           minimum SNR to display the line name (mode=1,2 only)
           default: 0
        line: str
           name of the line where to center the plot (eg HALPHA)
           defaut None, display the full spectrum
        margin: integer
           number of margin pixel to add for the zoom window
           default: 5
        dplot: dictionary
           dl: offset in A to display the line name [default 2]
           y: location of the line name in y (relative) [default 0.95]
           size: font size for label display [default 10]

        """
        if mode == 0:
            self.cont.plot(ax, res['res_cont'])
        elif mode == 1:
            self.line.plot(ax, res['res_line'], start=start, iden=iden,
                           minsnr=minsnr, line=line, margin=margin,
                           dplot=dplot)
        elif mode == 2:
            plotline(ax, res['spec'], res['fit'], res['cont'], None,
                     res['linetable'], iden=iden, minsnr=minsnr, line=line,
                     margin=margin, dplot=dplot)
        else:
            self.logger.error('unknown plot mode (0=cont,1=line,2=full)')


def fit_all(intable, colid='ID', colfrom='FROM', colz='Z', colspec='PATH',
            njobs=1, emcee=True):
    """Fit all spectra from an input table.

    Parameters
    ----------
    intable: astropy.table.Table
       Input table
    colid: str
       Name of column with ID, default: ID
    colfrom: str
       Name of column with origin, default: FROM
    colz: str
       Name of column with input redshift, default: Z
    colspec: str
       Name of column with the spectrum object or path, default: PATH
    njobs: int
       Number of jobs to run in parallel, default: 1

    Return
    ------
    ztable : astropy.table.Table
        Z information for each spectra
    ltable : astropy.table.Table
        line fit for each spectra

    """
    to_compute = [delayed(fit_one)(row[colid], row[colfrom], row[colz],
                                   row[colspec], emcee=emcee)
                  for row in intable]
    results = Parallel(n_jobs=njobs)(ProgressBar(to_compute))
    ztab, ltab = zip(*results)
    ztable = vstack(ztab)
    ltable = vstack(ltab)
    return ztable, ltable


def fit_one(iden, detector, z, spec, **kwargs):
    if isinstance(spec, str):
        spec = Spectrum(spec)

    logger = logging.getLogger(__name__)
    logger.info('Fitting ID: %d FROM: %s Z: %.5f Path: %s',
                iden, detector, z, spec.filename)

    res = fit_spec(spec, z, **kwargs)
    ztab = res['ztable']
    ztab.add_column(Column(data=len(ztab) * [iden], name='ID'), index=0)
    ztab.add_column(Column(data=len(ztab) * [detector], name='FROM'), index=1)
    ztab['PATH'] = spec.filename
    ltab = res['linetable']
    ltab.add_column(Column(data=len(ltab) * [iden], name='ID'), index=0)
    ltab.add_column(Column(data=len(ltab) * [detector], name='FROM'), index=1)
    return ztab, ltab


def fit_spec(spec, z, emcee=True):
<<<<<<< HEAD
    """ 
    Perform cont and line fit for a spectrum 
    """
    logger = getLogger(__name__)
=======
>>>>>>> f1ac69d6
    pl = Platefit()
    res1 = pl.fit(spec, z, emcee=emcee, vel_uniq_offset=True)
    ztab = res1['ztable']
    ztab = ztab[ztab['FAMILY'] == 'all']
    ltab = res1['linetable']
    ltab = ltab[ltab['FAMILY'] == 'all']
    z2 = ztab[0]['Z']
    res2 = pl.fit(spec, z2, emcee=emcee, vel_uniq_offset=False)
    ztab = vstack([ztab, res2['ztable']])
    ltab = vstack([ltab, res2['linetable']])
    res2['ztable'] = ztab
    res2['linetable'] = ltab
    return res2<|MERGE_RESOLUTION|>--- conflicted
+++ resolved
@@ -137,7 +137,7 @@
 
         """
         return self.cont.fit(spec, z, vdisp)
-<<<<<<< HEAD
+
     
     def fit_lines(self, line, z, major_lines=False, lines=None, emcee=False, 
                   use_line_ratios=True, vel_uniq_offset=False, lsf=True, mask=False):
@@ -175,43 +175,7 @@
                              use_line_ratios=use_line_ratios, 
                              lsf=lsf, vel_uniq_offset=vel_uniq_offset, mask=mask)        
         
-=======
-
-    def fit_lines(self, line, z, major_lines=False, lines=None, emcee=False,
-                  use_line_ratios=True, vel_uniq_offset=False, lsf=True):
-        """Perform emission lines fit on a continuum subtracted spectrum
-
-        Parameters
-        ----------
-        line : mpdaf.obj.Spectrum
-            Continuum subtracted spectrum
-        z : float
-            reshift
-        major_lines : bool
-            If true, use only major lines as defined in MPDAF line list
-            default False
-        lines: list
-            List of MPDAF lines to use in the fit
-            default None
-        emcee: bool
-            If True perform a second fit using EMCEE to derive improved errors
-            (note cpu intensive), default False
-        use_line_ratios: bool
-            If True, use constrain line ratios in fit
-            default True
-        vel_uniq_offset: bool
-            If True, a unique velocity offset is fitted for all lines except
-            lyman-alpha, default: False
-        lsf: bool
-            If True, use LSF model to take into account the instrumental LSF
-            default: True
-
-        """
-        return self.line.fit(line, z, major_lines=major_lines, lines=lines,
-                             emcee=emcee, use_line_ratios=use_line_ratios,
-                             lsf=lsf, vel_uniq_offset=vel_uniq_offset)
-
->>>>>>> f1ac69d6
+
     def info_cont(self, res):
         """ print some info """
         self.cont.info(res)
@@ -326,7 +290,7 @@
         spec = Spectrum(spec)
 
     logger = logging.getLogger(__name__)
-    logger.info('Fitting ID: %d FROM: %s Z: %.5f Path: %s',
+    logger.debug('Fitting ID: %d FROM: %s Z: %.5f Path: %s',
                 iden, detector, z, spec.filename)
 
     res = fit_spec(spec, z, **kwargs)
@@ -341,13 +305,9 @@
 
 
 def fit_spec(spec, z, emcee=True):
-<<<<<<< HEAD
     """ 
     Perform cont and line fit for a spectrum 
     """
-    logger = getLogger(__name__)
-=======
->>>>>>> f1ac69d6
     pl = Platefit()
     res1 = pl.fit(spec, z, emcee=emcee, vel_uniq_offset=True)
     ztab = res1['ztable']
