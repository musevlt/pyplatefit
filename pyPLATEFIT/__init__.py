--- conflicted
+++ resolved
@@ -1,5 +1,6 @@
-<<<<<<< HEAD
 from .version import __version__
+
+from .line_fitting import fit_mpdaf_spectrum
 
 def _setup_logging():
     import logging
@@ -9,6 +10,5 @@
     setup_logging(__name__, level=logging.DEBUG, stream=sys.stdout)
 
 _setup_logging()
-=======
-from .line_fitting import fit_mpdaf_spectrum
->>>>>>> b666f5ae
+
+
